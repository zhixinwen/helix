--- conflicted
+++ resolved
@@ -114,13 +114,9 @@
     // Get job queue config
     String namespacedJobName = TaskUtil.getNamespacedJobName(jobQueueName, jobName);
     HelixProperty jobConfig = accessor.getProperty(keyBuilder.resourceConfig(namespacedJobName));
+
     TaskDriver taskDriver = new TaskDriver(zkClient, clusterName);
 
-<<<<<<< HEAD
-=======
-    TaskDriver taskDriver = new TaskDriver(zkClient, clusterName);
-
->>>>>>> d89fbb93
     // Get job queue context
     JobContext ctx = taskDriver.getJobContext(namespacedJobName);
 
