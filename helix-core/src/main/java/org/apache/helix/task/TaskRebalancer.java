--- conflicted
+++ resolved
@@ -55,14 +55,10 @@
 import org.apache.log4j.Logger;
 
 import com.google.common.base.Joiner;
-<<<<<<< HEAD
-import com.google.common.collect.ImmutableMap;
-=======
 import com.google.common.collect.BiMap;
 import com.google.common.collect.HashBiMap;
 import com.google.common.collect.ImmutableMap;
 import com.google.common.collect.Maps;
->>>>>>> 0f79187d
 import com.google.common.collect.Sets;
 
 /**
@@ -127,18 +123,9 @@
       IdealState taskIs, Resource resource, ResourceCurrentState currStateOutput) {
     final String resourceName = resource.getId().toString();
 
-<<<<<<< HEAD
-    // Fetch task configuration
-    TaskConfig taskCfg = TaskUtil.getTaskCfg(_manager, resourceName);
-    if (taskCfg == null) {
-      return emptyAssignment(resourceId);
-    }
-    String workflowResource = taskCfg.getWorkflow();
-=======
     // Fetch job configuration
     JobConfig jobCfg = TaskUtil.getJobCfg(_manager, resourceName);
     String workflowResource = jobCfg.getWorkflow();
->>>>>>> 0f79187d
 
     // Fetch workflow configuration and context
     WorkflowConfig workflowCfg = TaskUtil.getWorkflowCfg(_manager, workflowResource);
@@ -403,14 +390,9 @@
       // Remove the set of task partitions that are completed or in one of the error states.
       pSet.removeAll(donePartitions);
     }
-<<<<<<< HEAD
-    if (isTaskComplete(taskCtx, allPartitions)) {
-      workflowCtx.setTaskState(taskResource, TaskState.COMPLETED);
-=======
 
     if (isJobComplete(jobCtx, allPartitions, skippedPartitions)) {
       workflowCtx.setJobState(jobResource, TaskState.COMPLETED);
->>>>>>> 0f79187d
       if (isWorkflowComplete(workflowCtx, workflowConfig)) {
         workflowCtx.setWorkflowState(TaskState.COMPLETED);
         workflowCtx.setFinishTime(System.currentTimeMillis());
