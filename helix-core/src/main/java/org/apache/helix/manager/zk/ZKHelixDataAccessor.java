package org.apache.helix.manager.zk;

/*
 * Licensed to the Apache Software Foundation (ASF) under one
 * or more contributor license agreements.  See the NOTICE file
 * distributed with this work for additional information
 * regarding copyright ownership.  The ASF licenses this file
 * to you under the Apache License, Version 2.0 (the
 * "License"); you may not use this file except in compliance
 * with the License.  You may obtain a copy of the License at
 *
 *   http://www.apache.org/licenses/LICENSE-2.0
 *
 * Unless required by applicable law or agreed to in writing,
 * software distributed under the License is distributed on an
 * "AS IS" BASIS, WITHOUT WARRANTIES OR CONDITIONS OF ANY
 * KIND, either express or implied.  See the License for the
 * specific language governing permissions and limitations
 * under the License.
 */
import java.util.ArrayList;
import java.util.Collections;
import java.util.HashMap;
import java.util.List;
import java.util.Map;

import org.I0Itec.zkclient.DataUpdater;
import org.I0Itec.zkclient.exception.ZkNoNodeException;
import org.apache.helix.AccessOption;
import org.apache.helix.BaseDataAccessor;
import org.apache.helix.ControllerChangeListener;
import org.apache.helix.GroupCommit;
import org.apache.helix.HelixDataAccessor;
import org.apache.helix.HelixException;
import org.apache.helix.HelixProperty;
import org.apache.helix.InstanceType;
import org.apache.helix.NotificationContext;
import org.apache.helix.PropertyKey;
import org.apache.helix.PropertyKey.Builder;
import org.apache.helix.PropertyType;
import org.apache.helix.ZNRecord;
import org.apache.helix.ZNRecordAssembler;
import org.apache.helix.ZNRecordBucketizer;
import org.apache.helix.ZNRecordUpdater;
import org.apache.helix.controller.restlet.ZNRecordUpdate;
import org.apache.helix.controller.restlet.ZNRecordUpdate.OpCode;
import org.apache.helix.controller.restlet.ZkPropertyTransferClient;
import org.apache.helix.model.LiveInstance;
import org.apache.log4j.Logger;
import org.apache.zookeeper.data.Stat;

public class ZKHelixDataAccessor implements HelixDataAccessor, ControllerChangeListener {
  private static Logger LOG = Logger.getLogger(ZKHelixDataAccessor.class);
  private final BaseDataAccessor<ZNRecord> _baseDataAccessor;
  final InstanceType _instanceType;
  private final String _clusterName;
  private final Builder _propertyKeyBuilder;
  ZkPropertyTransferClient _zkPropertyTransferClient = null;
  private final GroupCommit _groupCommit = new GroupCommit();
  String _zkPropertyTransferSvcUrl = null;

  public ZKHelixDataAccessor(String clusterName, BaseDataAccessor<ZNRecord> baseDataAccessor) {
    this(clusterName, null, baseDataAccessor);
  }

  public ZKHelixDataAccessor(String clusterName, InstanceType instanceType,
      BaseDataAccessor<ZNRecord> baseDataAccessor) {
    _clusterName = clusterName;
    _instanceType = instanceType;
    _baseDataAccessor = baseDataAccessor;
    _propertyKeyBuilder = new PropertyKey.Builder(_clusterName);
  }

  @Override
  public <T extends HelixProperty> boolean createProperty(PropertyKey key, T value) {
    PropertyType type = key.getType();
    String path = key.getPath();
    int options = constructOptions(type);
<<<<<<< HEAD
    boolean success = false;
    switch (type) {
    case STATEMODELDEFS:
      if (value.isValid()) {
        success = _baseDataAccessor.create(path, value.getRecord(), options);
      }
      break;
    default:
      success = _baseDataAccessor.create(path, value.getRecord(), options);
      break;
    }
    return success;
=======
    return _baseDataAccessor.create(path, value == null ? null : value.getRecord(), options);
>>>>>>> 0839afa8
  }

  @Override
  public <T extends HelixProperty> boolean setProperty(PropertyKey key, T value) {
    PropertyType type = key.getType();
    if (!value.isValid()) {
      throw new HelixException("The ZNRecord for " + type + " is not valid.");
    }

    String path = key.getPath();
    int options = constructOptions(type);

    if (type.usePropertyTransferServer()) {
      if (_zkPropertyTransferSvcUrl != null && _zkPropertyTransferClient != null) {
        ZNRecordUpdate update = new ZNRecordUpdate(path, OpCode.SET, value.getRecord());
        _zkPropertyTransferClient.enqueueZNRecordUpdate(update, _zkPropertyTransferSvcUrl);
        return true;
      }
    }

    boolean success = false;
    switch (type) {
    case IDEALSTATES:
    case EXTERNALVIEW:
      // check if bucketized
      if (value.getBucketSize() > 0) {
        // set parent node
        ZNRecord metaRecord = new ZNRecord(value.getId());
        metaRecord.setSimpleFields(value.getRecord().getSimpleFields());
        success = _baseDataAccessor.set(path, metaRecord, options);
        if (success) {
          ZNRecordBucketizer bucketizer = new ZNRecordBucketizer(value.getBucketSize());

          Map<String, ZNRecord> map = bucketizer.bucketize(value.getRecord());
          List<String> paths = new ArrayList<String>();
          List<ZNRecord> bucketizedRecords = new ArrayList<ZNRecord>();
          for (String bucketName : map.keySet()) {
            paths.add(path + "/" + bucketName);
            bucketizedRecords.add(map.get(bucketName));
          }

          // TODO: set success accordingly
          _baseDataAccessor.setChildren(paths, bucketizedRecords, options);
        }
      } else {
        success = _baseDataAccessor.set(path, value.getRecord(), options);
      }
      break;
    default:
      success = _baseDataAccessor.set(path, value.getRecord(), options);
      break;
    }
    return success;
  }

  @Override
  public <T extends HelixProperty> boolean updateProperty(PropertyKey key, T value) {
    PropertyType type = key.getType();
    String path = key.getPath();
    int options = constructOptions(type);

    boolean success = false;
    switch (type) {
    case CURRENTSTATES:
      success = _groupCommit.commit(_baseDataAccessor, options, path, value.getRecord());
      break;
    default:
      if (type.usePropertyTransferServer()) {
        if (_zkPropertyTransferSvcUrl != null && _zkPropertyTransferClient != null) {
          ZNRecordUpdate update = new ZNRecordUpdate(path, OpCode.UPDATE, value.getRecord());
          _zkPropertyTransferClient.enqueueZNRecordUpdate(update, _zkPropertyTransferSvcUrl);

          return true;
        } else {
          if (LOG.isTraceEnabled()) {
            LOG.trace("getPropertyTransferUrl is null, skip updating the value");
          }
          return true;
        }
      }
      success = _baseDataAccessor.update(path, new ZNRecordUpdater(value.getRecord()), options);
      break;
    }
    return success;
  }

  @Override
  public <T extends HelixProperty> List<T> getProperty(List<PropertyKey> keys) {
    if (keys == null || keys.size() == 0) {
      return Collections.emptyList();
    }

    List<T> childValues = new ArrayList<T>();

    // read all records
    List<String> paths = new ArrayList<String>();
    for (PropertyKey key : keys) {
      paths.add(key.getPath());
    }
    List<ZNRecord> children = _baseDataAccessor.get(paths, null, 0);

    // check if bucketized
    for (int i = 0; i < keys.size(); i++) {
      PropertyKey key = keys.get(i);
      ZNRecord record = children.get(i);

      PropertyType type = key.getType();
      String path = key.getPath();
      int options = constructOptions(type);
      // ZNRecord record = null;

      switch (type) {
      case CURRENTSTATES:
      case IDEALSTATES:
      case EXTERNALVIEW:
        // check if bucketized
        if (record != null) {
          HelixProperty property = new HelixProperty(record);

          int bucketSize = property.getBucketSize();
          if (bucketSize > 0) {
            List<ZNRecord> childRecords = _baseDataAccessor.getChildren(path, null, options);
            ZNRecord assembledRecord = new ZNRecordAssembler().assemble(childRecords);

            // merge with parent node value
            if (assembledRecord != null) {
              record.getSimpleFields().putAll(assembledRecord.getSimpleFields());
              record.getListFields().putAll(assembledRecord.getListFields());
              record.getMapFields().putAll(assembledRecord.getMapFields());
            }
          }
        }
        break;
      default:
        break;
      }

      @SuppressWarnings("unchecked")
      T t = (T) HelixProperty.convertToTypedInstance(key.getTypeClass(), record);
      childValues.add(t);
    }

    return childValues;
  }

  @Override
  public <T extends HelixProperty> T getProperty(PropertyKey key) {
    PropertyType type = key.getType();
    String path = key.getPath();
    int options = constructOptions(type);
    ZNRecord record = null;
    try {
      Stat stat = new Stat();
      record = _baseDataAccessor.get(path, stat, options);
      if (record != null) {
        record.setCreationTime(stat.getCtime());
        record.setModifiedTime(stat.getMtime());
      }
    } catch (ZkNoNodeException e) {
      // OK
    }

    switch (type) {
    case CURRENTSTATES:
    case IDEALSTATES:
    case EXTERNALVIEW:
      // check if bucketized
      if (record != null) {
        HelixProperty property = new HelixProperty(record);

        int bucketSize = property.getBucketSize();
        if (bucketSize > 0) {
          List<ZNRecord> childRecords = _baseDataAccessor.getChildren(path, null, options);
          ZNRecord assembledRecord = new ZNRecordAssembler().assemble(childRecords);

          // merge with parent node value
          if (assembledRecord != null) {
            record.getSimpleFields().putAll(assembledRecord.getSimpleFields());
            record.getListFields().putAll(assembledRecord.getListFields());
            record.getMapFields().putAll(assembledRecord.getMapFields());
          }
        }
      }
      break;
    default:
      break;
    }

    @SuppressWarnings("unchecked")
    T t = (T) HelixProperty.convertToTypedInstance(key.getTypeClass(), record);
    return t;
  }

  @Override
  public boolean removeProperty(PropertyKey key) {
    PropertyType type = key.getType();
    String path = key.getPath();
    int options = constructOptions(type);

    return _baseDataAccessor.remove(path, options);
  }

  @Override
  public List<String> getChildNames(PropertyKey key) {
    PropertyType type = key.getType();
    String parentPath = key.getPath();
    int options = constructOptions(type);
    List<String> childNames = _baseDataAccessor.getChildNames(parentPath, options);
    if (childNames == null) {
      childNames = Collections.emptyList();
    }
    return childNames;
  }

  @Override
  public <T extends HelixProperty> List<T> getChildValues(PropertyKey key) {
    PropertyType type = key.getType();
    String parentPath = key.getPath();
    int options = constructOptions(type);
    List<T> childValues = new ArrayList<T>();

    List<ZNRecord> children = _baseDataAccessor.getChildren(parentPath, null, options);
    if (children != null) {
      for (ZNRecord record : children) {
        switch (type) {
        case CURRENTSTATES:
        case IDEALSTATES:
        case EXTERNALVIEW:
          if (record != null) {
            HelixProperty property = new HelixProperty(record);

            int bucketSize = property.getBucketSize();
            if (bucketSize > 0) {
              // TODO: fix this if record.id != pathName
              String childPath = parentPath + "/" + record.getId();
              List<ZNRecord> childRecords = _baseDataAccessor.getChildren(childPath, null, options);
              ZNRecord assembledRecord = new ZNRecordAssembler().assemble(childRecords);

              // merge with parent node value
              if (assembledRecord != null) {
                record.getSimpleFields().putAll(assembledRecord.getSimpleFields());
                record.getListFields().putAll(assembledRecord.getListFields());
                record.getMapFields().putAll(assembledRecord.getMapFields());
              }
            }
          }

          break;
        default:
          break;
        }

        if (record != null) {
          @SuppressWarnings("unchecked")
          T t = (T) HelixProperty.convertToTypedInstance(key.getTypeClass(), record);
          childValues.add(t);
        }
      }
    }
    return childValues;
  }

  @Override
  public <T extends HelixProperty> Map<String, T> getChildValuesMap(PropertyKey key) {
    PropertyType type = key.getType();
    String parentPath = key.getPath();
    int options = constructOptions(type);
    List<T> children = getChildValues(key);
    Map<String, T> childValuesMap = new HashMap<String, T>();
    for (T t : children) {
      childValuesMap.put(t.getRecord().getId(), t);
    }
    return childValuesMap;

  }

  @Override
  public Builder keyBuilder() {
    return _propertyKeyBuilder;
  }

  private int constructOptions(PropertyType type) {
    int options = 0;
    if (type.isPersistent()) {
      options = options | AccessOption.PERSISTENT;
    } else {
      options = options | AccessOption.EPHEMERAL;
    }

    return options;
  }

  @Override
  public <T extends HelixProperty> boolean[] createChildren(List<PropertyKey> keys, List<T> children) {
    // TODO: add validation
    int options = -1;
    List<String> paths = new ArrayList<String>();
    List<ZNRecord> records = new ArrayList<ZNRecord>();
    for (int i = 0; i < keys.size(); i++) {
      PropertyKey key = keys.get(i);
      PropertyType type = key.getType();
      String path = key.getPath();
      paths.add(path);
      HelixProperty value = children.get(i);
      records.add(value.getRecord());
      options = constructOptions(type);
    }
    return _baseDataAccessor.createChildren(paths, records, options);
  }

  @Override
  public <T extends HelixProperty> boolean[] setChildren(List<PropertyKey> keys, List<T> children) {
    int options = -1;
    List<String> paths = new ArrayList<String>();
    List<ZNRecord> records = new ArrayList<ZNRecord>();

    List<List<String>> bucketizedPaths =
        new ArrayList<List<String>>(Collections.<List<String>> nCopies(keys.size(), null));
    List<List<ZNRecord>> bucketizedRecords =
        new ArrayList<List<ZNRecord>>(Collections.<List<ZNRecord>> nCopies(keys.size(), null));

    for (int i = 0; i < keys.size(); i++) {
      PropertyKey key = keys.get(i);
      PropertyType type = key.getType();
      String path = key.getPath();
      paths.add(path);
      options = constructOptions(type);

      HelixProperty value = children.get(i);

      switch (type) {
      case EXTERNALVIEW:
        if (value.getBucketSize() == 0) {
          records.add(value.getRecord());
        } else {
          _baseDataAccessor.remove(path, options);

          ZNRecord metaRecord = new ZNRecord(value.getId());
          metaRecord.setSimpleFields(value.getRecord().getSimpleFields());
          records.add(metaRecord);

          ZNRecordBucketizer bucketizer = new ZNRecordBucketizer(value.getBucketSize());

          Map<String, ZNRecord> map = bucketizer.bucketize(value.getRecord());
          List<String> childBucketizedPaths = new ArrayList<String>();
          List<ZNRecord> childBucketizedRecords = new ArrayList<ZNRecord>();
          for (String bucketName : map.keySet()) {
            childBucketizedPaths.add(path + "/" + bucketName);
            childBucketizedRecords.add(map.get(bucketName));
          }
          bucketizedPaths.set(i, childBucketizedPaths);
          bucketizedRecords.set(i, childBucketizedRecords);
        }
        break;
      case STATEMODELDEFS:
        if (value.isValid()) {
          records.add(value.getRecord());
        }
        break;
      default:
        records.add(value.getRecord());
        break;
      }
    }

    // set non-bucketized nodes or parent nodes of bucketized nodes
    boolean success[] = _baseDataAccessor.setChildren(paths, records, options);


    // set bucketized nodes
    List<String> allBucketizedPaths = new ArrayList<String>();
    List<ZNRecord> allBucketizedRecords = new ArrayList<ZNRecord>();

    for (int i = 0; i < keys.size(); i++) {
      if (success[i] && bucketizedPaths.get(i) != null) {
        allBucketizedPaths.addAll(bucketizedPaths.get(i));
        allBucketizedRecords.addAll(bucketizedRecords.get(i));
      }
    }

    // TODO: set success accordingly
    _baseDataAccessor.setChildren(allBucketizedPaths, allBucketizedRecords, options);
    return success;
  }

  @Override
  public BaseDataAccessor<ZNRecord> getBaseDataAccessor() {
    return _baseDataAccessor;
  }

  @Override
  public <T extends HelixProperty> boolean[] updateChildren(List<String> paths,
      List<DataUpdater<ZNRecord>> updaters, int options) {
    return _baseDataAccessor.updateChildren(paths, updaters, options);
  }

  public void shutdown() {
    if (_zkPropertyTransferClient != null) {
      _zkPropertyTransferClient.shutdown();
    }
  }

  @Override
  public void onControllerChange(NotificationContext changeContext) {
    LOG.info("Controller has changed");
    refreshZkPropertyTransferUrl();
    if (_zkPropertyTransferClient == null) {
      if (_zkPropertyTransferSvcUrl != null && _zkPropertyTransferSvcUrl.length() > 0) {
        LOG.info("Creating ZkPropertyTransferClient as we get url " + _zkPropertyTransferSvcUrl);
        _zkPropertyTransferClient =
            new ZkPropertyTransferClient(ZkPropertyTransferClient.DEFAULT_MAX_CONCURRENTTASKS);
      }
    }
  }

  void refreshZkPropertyTransferUrl() {
    try {
      LiveInstance leader = getProperty(keyBuilder().controllerLeader());
      if (leader != null) {
        _zkPropertyTransferSvcUrl = leader.getWebserviceUrl();
        LOG.info("_zkPropertyTransferSvcUrl : " + _zkPropertyTransferSvcUrl + " Controller "
            + leader.getInstanceName());
      } else {
        _zkPropertyTransferSvcUrl = null;
      }
    } catch (Exception e) {
      // LOG.error("", e);
      _zkPropertyTransferSvcUrl = null;
    }
  }
}<|MERGE_RESOLUTION|>--- conflicted
+++ resolved
@@ -76,22 +76,18 @@
     PropertyType type = key.getType();
     String path = key.getPath();
     int options = constructOptions(type);
-<<<<<<< HEAD
     boolean success = false;
     switch (type) {
     case STATEMODELDEFS:
-      if (value.isValid()) {
+      if (value != null && value.isValid()) {
         success = _baseDataAccessor.create(path, value.getRecord(), options);
       }
       break;
     default:
-      success = _baseDataAccessor.create(path, value.getRecord(), options);
+      success = _baseDataAccessor.create(path, value == null ? null : value.getRecord(), options);
       break;
     }
     return success;
-=======
-    return _baseDataAccessor.create(path, value == null ? null : value.getRecord(), options);
->>>>>>> 0839afa8
   }
 
   @Override
@@ -460,7 +456,6 @@
     // set non-bucketized nodes or parent nodes of bucketized nodes
     boolean success[] = _baseDataAccessor.setChildren(paths, records, options);
 
-
     // set bucketized nodes
     List<String> allBucketizedPaths = new ArrayList<String>();
     List<ZNRecord> allBucketizedRecords = new ArrayList<ZNRecord>();
