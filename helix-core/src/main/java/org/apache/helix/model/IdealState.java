--- conflicted
+++ resolved
@@ -55,10 +55,7 @@
     REPLICAS,
     MIN_ACTIVE_REPLICAS,
     REBALANCE_DELAY,
-<<<<<<< HEAD
-=======
     @Deprecated
->>>>>>> d89fbb93
     DELAY_REBALANCE_DISABLED,
     @Deprecated
     IDEAL_STATE_MODE,
@@ -213,8 +210,6 @@
   }
 
   /**
-<<<<<<< HEAD
-=======
    * Set the resource type
    * @param resourceType
    */
@@ -231,7 +226,6 @@
   }
 
   /**
->>>>>>> d89fbb93
    * Set the delay time (in ms) that Helix should move the partition after an instance goes offline.
    * @param delayInMilliseconds
    */
@@ -248,21 +242,6 @@
   }
 
   /**
-<<<<<<< HEAD
-   * If disabled is true, the delayed rebalance time will be ignored.
-   * @param disabled
-   */
-  public void setDelayRebalanceDisabled(boolean disabled) {
-    _record.setBooleanField(IdealStateProperty.DELAY_REBALANCE_DISABLED.name(), disabled);
-  }
-
-  /**
-   * Whether the delay rebalance is disabled.
-   * @return
-   */
-  public boolean isDelayRebalanceDisabled() {
-    return _record.getBooleanField(IdealStateProperty.DELAY_REBALANCE_DISABLED.name(), false);
-=======
    * Enable/Disable the delayed rebalance.
    * By default it is enabled if not set.
    *
@@ -285,7 +264,6 @@
       return false;
     }
     return enabled;
->>>>>>> d89fbb93
   }
 
   /**
@@ -441,32 +419,21 @@
     case TASK:
       List<String> prefList = _record.getListField(partitionName);
       if (prefList != null && !prefList.isEmpty()) {
-<<<<<<< HEAD
-        return new TreeSet<>(prefList);
-      } else {
-        Map<String, String> stateMap = _record.getMapField(partitionName);
-        if (stateMap != null && !stateMap.isEmpty()) {
-          return new TreeSet<>(stateMap.keySet());
-=======
         return new TreeSet<String>(prefList);
       } else {
         Map<String, String> stateMap = _record.getMapField(partitionName);
         if (stateMap != null && !stateMap.isEmpty()) {
           return new TreeSet<String>(stateMap.keySet());
->>>>>>> d89fbb93
         } else {
           logger.warn(partitionName + " does NOT exist");
         }
       }
       break;
-<<<<<<< HEAD
-=======
-
->>>>>>> d89fbb93
+
     case CUSTOMIZED:
       Map<String, String> stateMap = _record.getMapField(partitionName);
       if (stateMap != null) {
-        return new TreeSet<>(stateMap.keySet());
+        return new TreeSet<String>(stateMap.keySet());
       } else {
         logger.warn(partitionName + " does NOT exist");
       }
@@ -478,38 +445,7 @@
     }
 
     return Collections.emptySet();
-<<<<<<< HEAD
-  }
-
-  /**
-   * Set the preference list of a partition
-   * @param partitionName the name of the partition
-   * @param instanceList the instance preference list
-   */
-  public void setPreferenceList(String partitionName, List<String> instanceList) {
-    _record.setListField(partitionName, instanceList);
-=======
->>>>>>> d89fbb93
-  }
-
-  /**
-   * Set the preference lists for all partitions in this resource.
-   *
-   * @param instanceLists the map of instance preference lists.
-   */
-  public void setPreferenceLists(Map<String, List<String>> instanceLists) {
-    _record.setListFields(instanceLists);
-  }
-
-  /**
-   * Get the preference lists for all partitions
-   *
-   * @return map of lists of instances for all partitions in this resource.
-   */
-  public Map<String, List<String>> getPreferenceLists() {
-    return _record.getListFields();
-  }
-
+  }
 
   /**
    * Get the preference list of a partition
@@ -522,12 +458,7 @@
     if (instanceStateList != null) {
       return instanceStateList;
     }
-<<<<<<< HEAD
-    logger.warn("Resource: " + getResourceName() + " key:" + partitionName
-        + " does not have a pre-computed preference list.");
-=======
-
->>>>>>> d89fbb93
+
     return null;
   }
 
