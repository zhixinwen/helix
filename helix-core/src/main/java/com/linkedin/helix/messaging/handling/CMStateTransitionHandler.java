package com.linkedin.helix.messaging.handling;

import java.lang.reflect.InvocationTargetException;
import java.lang.reflect.Method;
import java.util.ArrayList;
import java.util.Arrays;
import java.util.Date;
import java.util.List;

import org.apache.log4j.Logger;

import com.linkedin.helix.DataAccessor;
import com.linkedin.helix.HelixAgent;
import com.linkedin.helix.HelixException;
import com.linkedin.helix.NotificationContext;
import com.linkedin.helix.PropertyType;
import com.linkedin.helix.ZNRecordDelta;
import com.linkedin.helix.ZNRecordDelta.MERGEOPERATION;
import com.linkedin.helix.model.CurrentState;
import com.linkedin.helix.model.Message;
import com.linkedin.helix.model.Message.MessageSubType;
import com.linkedin.helix.model.StateModelDefinition;
import com.linkedin.helix.participant.statemachine.StateModel;
import com.linkedin.helix.participant.statemachine.StateModelParser;
import com.linkedin.helix.participant.statemachine.StateTransitionError;
import com.linkedin.helix.util.StatusUpdateUtil;

public class CMStateTransitionHandler extends MessageHandler
{
  private static Logger logger = Logger.getLogger(CMStateTransitionHandler.class);
  private final StateModel _stateModel;
  StatusUpdateUtil _statusUpdateUtil;
  private final StateModelParser _transitionMethodFinder;

  public CMStateTransitionHandler(StateModel stateModel, Message message,
      NotificationContext context)
  {
    super(message, context);
    this._stateModel = stateModel;
    _statusUpdateUtil = new StatusUpdateUtil();
    _transitionMethodFinder = new StateModelParser();
  }

<<<<<<< HEAD
  // // TODO replace with util from espresso or linkedin
  // private boolean isNullOrEmpty(String data)
  // {
  // return data == null || data.length() == 0 || data.trim().length() == 0;
  // }
  //
  // private boolean validateMessage(Message message)
  // {
  // boolean isValid =
  // isNullOrEmpty(message.getFromState()) || isNullOrEmpty(message.getToState())
  // || isNullOrEmpty(message.getToState())
  // || isNullOrEmpty(message.getStateUnitKey())
  // || isNullOrEmpty(message.getToState())
  // || isNullOrEmpty(message.getStateModelDef());
  // return !isValid;
  // }

  private void prepareMessageExecution(HelixAgent manager, Message message) throws HelixException
=======
  private void prepareMessageExecution(ClusterManager manager, Message message)
      throws ClusterManagerException
>>>>>>> 45efa160
  {
    // if (!validateMessage(message))
    if (!message.isValid())
    {
      String errorMessage = "Invalid Message, ensure that message: " + message
          + " has all the required fields: " + Arrays.toString(Message.Attributes.values());

      _statusUpdateUtil.logError(message, CMStateTransitionHandler.class, errorMessage,
          manager.getDataAccessor());
      logger.error(errorMessage);
      throw new HelixException(errorMessage);
    }
    DataAccessor accessor = manager.getDataAccessor();
    String partitionKey = message.getStateUnitKey();
    String resourceGroup = message.getStateUnitGroup();
    String instanceName = manager.getInstanceName();

    String fromState = message.getFromState();
    String toState = message.getToState();

    List<StateModelDefinition> stateModelDefs = accessor.getChildValues(StateModelDefinition.class,
        PropertyType.STATEMODELDEFS);

    StateModelDefinition stateModelDef = lookupStateModel(message.getStateModelDef(),
        stateModelDefs);

    if (stateModelDef == null)
    {
<<<<<<< HEAD
      throw new HelixException("No State Model Defined for "+ message.getStateModelDef());
=======
      throw new ClusterManagerException("No State Model Defined for " + message.getStateModelDef());
>>>>>>> 45efa160
    }
    String initStateValue = stateModelDef.getInitialState();
    CurrentState currentState = accessor.getProperty(CurrentState.class,
        PropertyType.CURRENTSTATES, instanceName, manager.getSessionId(), resourceGroup);

    // Set an empty current state record if it is null
    if (currentState == null)
    {
      currentState = new CurrentState(resourceGroup);
      currentState.setSessionId(manager.getSessionId());
      accessor.updateProperty(PropertyType.CURRENTSTATES, currentState, instanceName,
          manager.getSessionId(), resourceGroup);
    }

    /**
     * For resource unit that does not have a state, initialize it to OFFLINE If
     * current state does not have a state model def, set it. Do the two updates
     * together, otherwise controller may view a current state with a NULL state
     * model def
     */

    CurrentState currentStateDelta = new CurrentState(resourceGroup);
    if (currentState.getState(partitionKey) == null)
    {
      currentStateDelta.setState(partitionKey, initStateValue);
      currentState.setState(partitionKey, initStateValue);

      logger.info("Setting initial state for partition: " + partitionKey + " to " + initStateValue);
    }

    // Set the state model def to current state
    if (currentState.getStateModelDefRef() == null)
    {

      if (message.getStateModelDef() != null)
      {
        logger.info("Setting state model def on current state: " + message.getStateModelDef());
        currentStateDelta.setStateModelDefRef(message.getStateModelDef());
      }
    }
    accessor.updateProperty(PropertyType.CURRENTSTATES, currentStateDelta, instanceName,
        manager.getSessionId(), resourceGroup);

    // Verify the fromState and current state of the stateModel
    String state = currentState.getState(partitionKey);
    // if (!fromState.equals("*")
    // && (fromState == null || !fromState.equalsIgnoreCase(state)))
    if (fromState != null && !fromState.equals("*") && !fromState.equalsIgnoreCase(state))
    {
      String errorMessage = "Current state of stateModel does not match the fromState in Message"
          + ", Current State:" + state + ", message expected:" + fromState + ", partition: "
          + partitionKey + ", from: " + message.getMsgSrc() + ", to: " + message.getTgtName();

      _statusUpdateUtil.logError(message, CMStateTransitionHandler.class, errorMessage, accessor);
      logger.error(errorMessage);
      throw new HelixException(errorMessage);
    }
  }

<<<<<<< HEAD
  void postExecutionMessage(HelixAgent manager,
                            Message message,
                            NotificationContext context,
                            CMTaskResult taskResult,
                            Exception exception) throws InterruptedException
=======
  void postExecutionMessage(ClusterManager manager, Message message, NotificationContext context,
      CMTaskResult taskResult, Exception exception) throws InterruptedException
>>>>>>> 45efa160
  {
    DataAccessor accessor = manager.getDataAccessor();
    try
    {
      String partitionKey = message.getStateUnitKey();
      String resourceGroup = message.getStateUnitGroup();
      String instanceName = manager.getInstanceName();

      CurrentState currentState = accessor.getProperty(CurrentState.class,
          PropertyType.CURRENTSTATES, instanceName, manager.getSessionId(), resourceGroup);

      if (currentState == null)
      {
        logger
            .warn("currentState is null. Storage node should be working with static file based cluster manager.");
      }

      // TODO verify that fromState is same as currentState this task
      // was
      // called at.
      // Verify that no one has edited this field
      CurrentState currentStateDelta = new CurrentState(resourceGroup);
      currentStateDelta.setResourceGroup(partitionKey, resourceGroup);

      if (taskResult.isSucess())
      {
        // String fromState = message.getFromState();
        String toState = message.getToState();

        if (toState.equalsIgnoreCase("DROPPED"))
        {
          // for "OnOfflineToDROPPED" message, we need to remove the resource
          // key
          // record from
          // the current state of the instance because the resource key is
          // dropped.
          ZNRecordDelta delta = new ZNRecordDelta(currentStateDelta.getRecord(),
              MERGEOPERATION.SUBTRACT);
          List<ZNRecordDelta> deltaList = new ArrayList<ZNRecordDelta>();
          deltaList.add(delta);
          currentStateDelta.setDeltaList(deltaList);
        } else
        {
          // If a resource key is dropped, it is ok to leave it "offline"
          currentStateDelta.setState(partitionKey, toState);
          _stateModel.updateState(toState);
        }
      } else
      {
        StateTransitionError error = new StateTransitionError(ErrorType.INTERNAL, ErrorCode.ERROR,
            exception);

        _stateModel.rollbackOnError(message, context, error);
        currentStateDelta.setState(partitionKey, "ERROR");
        _stateModel.updateState("ERROR");

      }

      // based on task result update the current state of the node.
      accessor.updateProperty(PropertyType.CURRENTSTATES, currentStateDelta, instanceName,
          manager.getSessionId(), resourceGroup);
    } catch (Exception e)
    {
      logger.error("Error when updating the state ", e);
      StateTransitionError error = new StateTransitionError(ErrorType.FRAMEWORK, ErrorCode.ERROR, e);
      _stateModel.rollbackOnError(message, context, error);
      _statusUpdateUtil.logError(message, CMStateTransitionHandler.class, e,
          "Error when update the state ", accessor);
    }
  }

  public CMTaskResult handleMessageInternal(Message message, NotificationContext context)
  {
    synchronized (_stateModel)
    {
      CMTaskResult taskResult = new CMTaskResult();
      HelixAgent manager = context.getManager();
      DataAccessor accessor = manager.getDataAccessor();
      try
      {
        _statusUpdateUtil.logInfo(message, CMStateTransitionHandler.class,
            "Message handling task begin execute", accessor);
        message.setExecuteStartTimeStamp(new Date().getTime());

        Exception exception = null;
        try
        {
          prepareMessageExecution(manager, message);
          invoke(accessor, context, taskResult, message);
        } catch (InterruptedException e)
        {
          throw e;
        } catch (Exception e)
        {
          String errorMessage = "Exception while executing a state transition task. ";
          logger.error(errorMessage + ". " + e.getMessage(), e);
          _statusUpdateUtil.logError(message, CMStateTransitionHandler.class, e, errorMessage,
              accessor);
          taskResult.setSuccess(false);
          taskResult.setMessage(e.toString());
          taskResult.setException(e);

          exception = e;
        }
        postExecutionMessage(manager, message, context, taskResult, exception);
        return taskResult;
      } catch (InterruptedException e)
      {
        _statusUpdateUtil.logError(message, CMStateTransitionHandler.class, e,
            "State transition interrupted", accessor);
        logger.info("Message " + message.getMsgId() + " is interrupted");

        StateTransitionError error = new StateTransitionError(ErrorType.FRAMEWORK,
            ErrorCode.CANCEL, e);

        _stateModel.rollbackOnError(message, context, error);
        // We have handled the cancel case here, so no need to let outside know
        // taskResult.setInterrupted(true);
        // taskResult.setException(e);
        taskResult.setSuccess(false);
        return taskResult;
      }
    }
  }

<<<<<<< HEAD
  private void invoke(DataAccessor accessor,
                      NotificationContext context,
                      CMTaskResult taskResult,
                      Message message) throws IllegalAccessException,
      InvocationTargetException,
      InterruptedException
=======
  private void invoke(ClusterDataAccessor accessor, NotificationContext context,
      CMTaskResult taskResult, Message message) throws IllegalAccessException,
      InvocationTargetException, InterruptedException
>>>>>>> 45efa160
  {
    _statusUpdateUtil.logInfo(message, CMStateTransitionHandler.class, "Message handling invoking",
        accessor);

    if (message.getMsgSubType() != null
        && message.getMsgSubType().equals(MessageSubType.RESET.toString()))
    {
      _stateModel.reset();
      taskResult.setSuccess(true);
      return;
    }

    // by default, we invoke state transition function in state model
    Method methodToInvoke = null;
    String fromState = message.getFromState();
    String toState = message.getToState();
    methodToInvoke = _transitionMethodFinder.getMethodForTransition(_stateModel.getClass(),
        fromState, toState, new Class[] { Message.class, NotificationContext.class });
    if (methodToInvoke != null)
    {
      methodToInvoke.invoke(_stateModel, new Object[] { message, context });
      taskResult.setSuccess(true);
    } else
    {
      String errorMessage = "Unable to find method for transition from " + fromState + " to "
          + toState + "in " + _stateModel.getClass();
      logger.error(errorMessage);
      taskResult.setSuccess(false);

      System.out.println(errorMessage);
      _statusUpdateUtil.logError(message, CMStateTransitionHandler.class, errorMessage, accessor);
    }
  }

  private StateModelDefinition lookupStateModel(String stateModelDefRef,
      List<StateModelDefinition> stateModelDefs)
  {
    for (StateModelDefinition def : stateModelDefs)
    {
      if (def.getId().equals(stateModelDefRef))
      {
        return def;
      }
    }
    return null;
  }

  @Override
  public CMTaskResult handleMessage() throws InterruptedException
  {
    return handleMessageInternal(_message, _notificationContext);
  }

  @Override
  public void onError(Exception e, ErrorCode code, ErrorType type)
  {
    HelixAgent manager = _notificationContext.getManager();
    DataAccessor accessor = manager.getDataAccessor();
    String instanceName = manager.getInstanceName();
    String stateUnitKey = _message.getStateUnitKey();
    String stateUnitGroup = _message.getStateUnitGroup();
    CurrentState currentStateDelta = new CurrentState(stateUnitGroup);

    StateTransitionError error = new StateTransitionError(type, code, e);
    _stateModel.rollbackOnError(_message, _notificationContext, error);
    // if the transition is not canceled, it should go into error state
    if (code == ErrorCode.ERROR)
    {
      currentStateDelta.setState(stateUnitKey, "ERROR");
      _stateModel.updateState("ERROR");

      currentStateDelta.setResourceGroup(stateUnitKey, _message.getStateUnitGroup());
      accessor.updateProperty(PropertyType.CURRENTSTATES, currentStateDelta, instanceName,
          manager.getSessionId(), stateUnitGroup);
    }
  }
};<|MERGE_RESOLUTION|>--- conflicted
+++ resolved
@@ -41,7 +41,6 @@
     _transitionMethodFinder = new StateModelParser();
   }
 
-<<<<<<< HEAD
   // // TODO replace with util from espresso or linkedin
   // private boolean isNullOrEmpty(String data)
   // {
@@ -60,10 +59,7 @@
   // }
 
   private void prepareMessageExecution(HelixAgent manager, Message message) throws HelixException
-=======
-  private void prepareMessageExecution(ClusterManager manager, Message message)
-      throws ClusterManagerException
->>>>>>> 45efa160
+
   {
     // if (!validateMessage(message))
     if (!message.isValid())
@@ -92,11 +88,8 @@
 
     if (stateModelDef == null)
     {
-<<<<<<< HEAD
       throw new HelixException("No State Model Defined for "+ message.getStateModelDef());
-=======
-      throw new ClusterManagerException("No State Model Defined for " + message.getStateModelDef());
->>>>>>> 45efa160
+
     }
     String initStateValue = stateModelDef.getInitialState();
     CurrentState currentState = accessor.getProperty(CurrentState.class,
@@ -156,16 +149,11 @@
     }
   }
 
-<<<<<<< HEAD
   void postExecutionMessage(HelixAgent manager,
                             Message message,
                             NotificationContext context,
                             CMTaskResult taskResult,
                             Exception exception) throws InterruptedException
-=======
-  void postExecutionMessage(ClusterManager manager, Message message, NotificationContext context,
-      CMTaskResult taskResult, Exception exception) throws InterruptedException
->>>>>>> 45efa160
   {
     DataAccessor accessor = manager.getDataAccessor();
     try
@@ -291,18 +279,12 @@
     }
   }
 
-<<<<<<< HEAD
   private void invoke(DataAccessor accessor,
                       NotificationContext context,
                       CMTaskResult taskResult,
                       Message message) throws IllegalAccessException,
       InvocationTargetException,
       InterruptedException
-=======
-  private void invoke(ClusterDataAccessor accessor, NotificationContext context,
-      CMTaskResult taskResult, Message message) throws IllegalAccessException,
-      InvocationTargetException, InterruptedException
->>>>>>> 45efa160
   {
     _statusUpdateUtil.logInfo(message, CMStateTransitionHandler.class, "Message handling invoking",
         accessor);
