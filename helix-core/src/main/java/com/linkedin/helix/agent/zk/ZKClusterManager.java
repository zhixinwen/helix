--- conflicted
+++ resolved
@@ -84,26 +84,25 @@
   public ZKClusterManager(String clusterName, String instanceName, InstanceType instanceType,
       String zkConnectString) throws Exception
   {
-<<<<<<< HEAD
     logger.info("Create a zk-based cluster manager. clusterName:" + clusterName + ", instanceName:"
         + instanceName + ", type:" + instanceType + ", zkSvr:" + zkConnectString);
-=======
-    logger.info("Create a zk-based cluster manager. clusterName:" + clusterName
-                + ", instanceName:" + instanceName
-                + ", type:" + instanceType
-                + ", zkSvr:" + zkConnectString);
-    int sessionTimeoutInt  = -1;
-    try{
-      sessionTimeoutInt = Integer.parseInt(System.getProperty("zk.session.timeout", ""+ DEFAULT_SESSION_TIMEOUT));
-    }catch(NumberFormatException e){
-      logger.warn("Exception while parsing session timeout: "+ System.getProperty("zk.session.timeout", ""+ DEFAULT_SESSION_TIMEOUT));
-    }
-    if( sessionTimeoutInt>0){
+    int sessionTimeoutInt = -1;
+    try
+    {
+      sessionTimeoutInt = Integer.parseInt(System.getProperty("zk.session.timeout", ""
+          + DEFAULT_SESSION_TIMEOUT));
+    } catch (NumberFormatException e)
+    {
+      logger.warn("Exception while parsing session timeout: "
+          + System.getProperty("zk.session.timeout", "" + DEFAULT_SESSION_TIMEOUT));
+    }
+    if (sessionTimeoutInt > 0)
+    {
       _sessionTimeout = sessionTimeoutInt;
-    }else{
-      _sessionTimeout =DEFAULT_SESSION_TIMEOUT;
-    }
->>>>>>> dde4ddba
+    } else
+    {
+      _sessionTimeout = DEFAULT_SESSION_TIMEOUT;
+    }
     if (instanceName == null)
     {
       try
@@ -430,19 +429,10 @@
     }
   }
 
-<<<<<<< HEAD
-  private void createClient(String zkServers, int sessionTimeout) throws Exception
+  private void createClient(String zkServers) throws Exception
   {
     ZkSerializer zkSerializer = new ZNRecordSerializer();
-    _zkClient = new ZkClient(zkServers, sessionTimeout, CONNECTIONTIMEOUT, zkSerializer);
-=======
-  private void createClient(String zkServers)
-      throws Exception
-  {
-    ZkSerializer zkSerializer = new ZNRecordSerializer();
-    _zkClient = new ZkClient(zkServers, _sessionTimeout, CONNECTIONTIMEOUT,
-          zkSerializer);
->>>>>>> dde4ddba
+    _zkClient = new ZkClient(zkServers, _sessionTimeout, CONNECTIONTIMEOUT, zkSerializer);
     _accessor = new ZKDataAccessor(_clusterName, _zkClient);
     int retryCount = 0;
 
