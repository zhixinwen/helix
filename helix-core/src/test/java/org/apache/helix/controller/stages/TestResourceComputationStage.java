--- conflicted
+++ resolved
@@ -65,11 +65,7 @@
     runStage(event, new ReadClusterDataStage());
     runStage(event, stage);
 
-<<<<<<< HEAD
-    Map<String, Resource> resource = event.getAttribute(AttributeName.RESOURCES.name());
-=======
     Map<String, Resource> resource = event.getAttribute(AttributeName.RESOURCES_TO_REBALANCE.name());
->>>>>>> d89fbb93
     AssertJUnit.assertEquals(1, resource.size());
 
     AssertJUnit.assertEquals(resource.keySet().iterator().next(), resourceName);
@@ -91,11 +87,7 @@
     runStage(event, new ReadClusterDataStage());
     runStage(event, stage);
 
-<<<<<<< HEAD
-    Map<String, Resource> resourceMap = event.getAttribute(AttributeName.RESOURCES.name());
-=======
     Map<String, Resource> resourceMap = event.getAttribute(AttributeName.RESOURCES_TO_REBALANCE.name());
->>>>>>> d89fbb93
     AssertJUnit.assertEquals(resources.length, resourceMap.size());
 
     for (int i = 0; i < resources.length; i++) {
