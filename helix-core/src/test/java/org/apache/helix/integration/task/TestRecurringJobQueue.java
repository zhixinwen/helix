package org.apache.helix.integration.task;

/*
 * Licensed to the Apache Software Foundation (ASF) under one
 * or more contributor license agreements.  See the NOTICE file
 * distributed with this work for additional information
 * regarding copyright ownership.  The ASF licenses this file
 * to you under the Apache License, Version 2.0 (the
 * "License"); you may not use this file except in compliance
 * with the License.  You may obtain a copy of the License at
 *
 *   http://www.apache.org/licenses/LICENSE-2.0
 *
 * Unless required by applicable law or agreed to in writing,
 * software distributed under the License is distributed on an
 * "AS IS" BASIS, WITHOUT WARRANTIES OR CONDITIONS OF ANY
 * KIND, either express or implied.  See the License for the
 * specific language governing permissions and limitations
 * under the License.
 */

import java.util.ArrayList;
import java.util.List;
import java.util.Map;

import org.apache.helix.HelixDataAccessor;
import org.apache.helix.PropertyKey;
import org.apache.helix.TestHelper;
import org.apache.helix.task.JobConfig;
import org.apache.helix.task.JobContext;
import org.apache.helix.task.JobQueue;
import org.apache.helix.task.TargetState;
import org.apache.helix.task.TaskState;
import org.apache.helix.task.WorkflowConfig;
import org.apache.helix.task.WorkflowContext;
import org.apache.log4j.Logger;
import org.testng.Assert;
import org.testng.annotations.Test;

import com.google.common.collect.ImmutableMap;
import com.google.common.collect.Sets;

public class TestRecurringJobQueue extends TaskTestBase {
  private static final Logger LOG = Logger.getLogger(TestRecurringJobQueue.class);

  @Test
  public void deleteRecreateRecurrentQueue() throws Exception {
    String queueName = TestHelper.getTestMethodName();

    // Create a queue
    LOG.info("Starting job-queue: " + queueName);
    JobQueue.Builder queueBuild = TaskTestUtil.buildRecurrentJobQueue(queueName);
    List<String> currentJobNames = createAndEnqueueJob(queueBuild, 2);

    _driver.start(queueBuild.build());

    WorkflowContext wCtx = TaskTestUtil.pollForWorkflowContext(_driver, queueName);

    // ensure job 1 is started before stop it
    String scheduledQueue = wCtx.getLastScheduledSingleWorkflow();
    String namedSpaceJob1 = String.format("%s_%s", scheduledQueue, currentJobNames.get(0));
    _driver.pollForJobState(scheduledQueue, namedSpaceJob1, TaskState.IN_PROGRESS);

    _driver.stop(queueName);
    _driver.delete(queueName);
    Thread.sleep(500);

    JobQueue.Builder queueBuilder = TaskTestUtil.buildRecurrentJobQueue(queueName, 5);
    currentJobNames.clear();
    currentJobNames = createAndEnqueueJob(queueBuilder, 2);

    _driver.createQueue(queueBuilder.build());


    wCtx = TaskTestUtil.pollForWorkflowContext(_driver, queueName);

    // ensure jobs are started and completed
    scheduledQueue = wCtx.getLastScheduledSingleWorkflow();
    namedSpaceJob1 = String.format("%s_%s", scheduledQueue, currentJobNames.get(0));
    _driver.pollForJobState(scheduledQueue, namedSpaceJob1, TaskState.COMPLETED);

    scheduledQueue = wCtx.getLastScheduledSingleWorkflow();
    String namedSpaceJob2 = String.format("%s_%s", scheduledQueue, currentJobNames.get(1));
    _driver.pollForJobState(scheduledQueue, namedSpaceJob2, TaskState.COMPLETED);
  }

  @Test
  public void stopDeleteJobAndResumeRecurrentQueue() throws Exception {
    String queueName = TestHelper.getTestMethodName();

    // Create a queue
    LOG.info("Starting job-queue: " + queueName);
    JobQueue.Builder queueBuilder = TaskTestUtil.buildRecurrentJobQueue(queueName, 5);

    // Create and Enqueue jobs
    Map<String, String> commandConfig = ImmutableMap.of(MockTask.TIMEOUT_CONFIG, String.valueOf(500));
    Thread.sleep(100);
    List<String> currentJobNames = createAndEnqueueJob(queueBuilder, 5);
    _driver.createQueue(queueBuilder.build());

    WorkflowContext wCtx = TaskTestUtil.pollForWorkflowContext(_driver, queueName);
    String scheduledQueue = wCtx.getLastScheduledSingleWorkflow();

    // ensure job 1 is started before deleting it
    String deletedJob1 = currentJobNames.get(0);
    String namedSpaceDeletedJob1 = String.format("%s_%s", scheduledQueue, deletedJob1);
    _driver.pollForJobState(scheduledQueue, namedSpaceDeletedJob1, TaskState.IN_PROGRESS,
        TaskState.COMPLETED);

    // stop the queue
    LOG.info("Pausing job-queue: " + scheduledQueue);
    _driver.stop(queueName);
    _driver.pollForJobState(scheduledQueue, namedSpaceDeletedJob1, TaskState.STOPPED);
    _driver.pollForWorkflowState(scheduledQueue, TaskState.STOPPED);

    // delete the in-progress job (job 1) and verify it being deleted
    _driver.deleteJob(queueName, deletedJob1);
    verifyJobDeleted(queueName, namedSpaceDeletedJob1);
    verifyJobDeleted(scheduledQueue, namedSpaceDeletedJob1);

    LOG.info("Resuming job-queue: " + queueName);
    _driver.resume(queueName);

    // ensure job 2 is started
    _driver.pollForJobState(scheduledQueue,
        String.format("%s_%s", scheduledQueue, currentJobNames.get(1)), TaskState.IN_PROGRESS,
        TaskState.COMPLETED);

    // stop the queue
    LOG.info("Pausing job-queue: " + queueName);
    _driver.stop(queueName);
    _driver.pollForJobState(scheduledQueue,
        String.format("%s_%s", scheduledQueue, currentJobNames.get(1)), TaskState.STOPPED);
    _driver.pollForWorkflowState(scheduledQueue, TaskState.STOPPED);

    // Ensure job 3 is not started before deleting it
    String deletedJob2 = currentJobNames.get(2);
    String namedSpaceDeletedJob2 = String.format("%s_%s", scheduledQueue, deletedJob2);
    TaskTestUtil.pollForEmptyJobState(_driver, scheduledQueue, namedSpaceDeletedJob2);

    // delete not-started job (job 3) and verify it being deleted
    _driver.deleteJob(queueName, deletedJob2);
    verifyJobDeleted(queueName, namedSpaceDeletedJob2);
    verifyJobDeleted(scheduledQueue, namedSpaceDeletedJob2);

    LOG.info("Resuming job-queue: " + queueName);
    _driver.resume(queueName);
    Thread.sleep(2000);

    // Ensure the jobs left are successful completed in the correct order
    currentJobNames.remove(deletedJob1);
    currentJobNames.remove(deletedJob2);
    long preJobFinish = 0;
    for (int i = 0; i < currentJobNames.size(); i++) {
      String namedSpaceJobName = String.format("%s_%s", scheduledQueue, currentJobNames.get(i));
      _driver.pollForJobState(scheduledQueue, namedSpaceJobName, TaskState.COMPLETED);

      JobContext jobContext = _driver.getJobContext(namedSpaceJobName);
      long jobStart = jobContext.getStartTime();
      Assert.assertTrue(jobStart >= preJobFinish);
      preJobFinish = jobContext.getFinishTime();
    }
    // verify the job is not there for the next recurrence of queue schedule
  }

  @Test
  public void deleteJobFromRecurrentQueueNotStarted() throws Exception {
    String queueName = TestHelper.getTestMethodName();

    // Create a queue
    LOG.info("Starting job-queue: " + queueName);
    JobQueue.Builder queueBuilder = TaskTestUtil.buildRecurrentJobQueue(queueName);

    // create jobs
    List<JobConfig.Builder> jobs = new ArrayList<JobConfig.Builder>();
    List<String> jobNames = new ArrayList<String>();
    Map<String, String> commandConfig = ImmutableMap.of(MockTask.TIMEOUT_CONFIG, String.valueOf(500));

    final int JOB_COUNTS = 3;
    for (int i = 0; i < JOB_COUNTS; i++) {
      String targetPartition = (i == 0) ? "MASTER" : "SLAVE";

      JobConfig.Builder job = new JobConfig.Builder().setCommand(MockTask.TASK_COMMAND)
          .setJobCommandConfigMap(commandConfig).setTargetResource(WorkflowGenerator.DEFAULT_TGT_DB)
          .setTargetPartitionStates(Sets.newHashSet(targetPartition));
      jobs.add(job);
      jobNames.add(targetPartition.toLowerCase() + "Job" + i);
    }

    // enqueue all jobs except last one
    for (int i = 0; i < JOB_COUNTS - 1; ++i) {
      LOG.info("Enqueuing job: " + jobNames.get(i));
      queueBuilder.enqueueJob(jobNames.get(i), jobs.get(i));
    }

    _driver.createQueue(queueBuilder.build());

    String currentLastJob = jobNames.get(JOB_COUNTS - 2);

    WorkflowContext wCtx = TaskTestUtil.pollForWorkflowContext(_driver, queueName);
    String scheduledQueue = wCtx.getLastScheduledSingleWorkflow();

    // ensure all jobs are finished
    String namedSpaceJob = String.format("%s_%s", scheduledQueue, currentLastJob);
    _driver.pollForJobState(scheduledQueue, namedSpaceJob, TaskState.COMPLETED);

    // enqueue the last job
    LOG.info("Enqueuing job: " + jobNames.get(JOB_COUNTS - 1));
    _driver.enqueueJob(queueName, jobNames.get(JOB_COUNTS - 1), jobs.get(JOB_COUNTS - 1));
    _driver.stop(queueName);

    // remove the last job
    _driver.deleteJob(queueName, jobNames.get(JOB_COUNTS - 1));

    // verify
    verifyJobDeleted(queueName,
        String.format("%s_%s", scheduledQueue, jobNames.get(JOB_COUNTS - 1)));
  }

  @Test
  public void testCreateStoppedQueue() throws InterruptedException {
    String queueName = TestHelper.getTestMethodName();

    // Create a queue
    LOG.info("Starting job-queue: " + queueName);
    JobQueue.Builder queueBuild = TaskTestUtil.buildRecurrentJobQueue(queueName, 0, 600000,
        TargetState.STOP);
    createAndEnqueueJob(queueBuild, 2);

    _driver.createQueue(queueBuild.build());
    WorkflowConfig workflowConfig = _driver.getWorkflowConfig(queueName);
    Assert.assertEquals(workflowConfig.getTargetState(), TargetState.STOP);

    _driver.resume(queueName);

    //TaskTestUtil.pollForWorkflowState(_driver, queueName, );
    WorkflowContext wCtx = TaskTestUtil.pollForWorkflowContext(_driver, queueName);

    // ensure current schedule is started
    String scheduledQueue = wCtx.getLastScheduledSingleWorkflow();
    _driver.pollForWorkflowState(scheduledQueue, TaskState.COMPLETED);
  }

  @Test
  public void testDeletingRecurrentQueueWithHistory() throws Exception {
    final String queueName = TestHelper.getTestMethodName();
<<<<<<< HEAD
    int intervalSeconds = 3;

    // Create a queue
    LOG.info("Starting job-queue: " + queueName);
    JobQueue.Builder queueBuild = TaskTestUtil.buildRecurrentJobQueue(queueName, 0, 60,
        TargetState.STOP);
    createAndEnqueueJob(queueBuild, 2);

    _driver.createQueue(queueBuild.build());
    WorkflowConfig workflowConfig = _driver.getWorkflowConfig(queueName);
    Assert.assertEquals(workflowConfig.getTargetState(), TargetState.STOP);

    // reset interval to a smaller number so as to accelerate test
    workflowConfig.putSimpleConfig(WorkflowConfig.WorkflowConfigProperty.RecurrenceInterval.name(),
        "" + intervalSeconds);
    _driver.updateWorkflow(queueName, workflowConfig);
=======

    // Create a queue
    LOG.info("Starting job-queue: " + queueName);
    JobQueue.Builder queueBuild = TaskTestUtil.buildRecurrentJobQueue(queueName, 0, 60,
        TargetState.STOP);
    createAndEnqueueJob(queueBuild, 2);

    _driver.createQueue(queueBuild.build());
    WorkflowConfig workflowConfig = _driver.getWorkflowConfig(queueName);
    Assert.assertEquals(workflowConfig.getTargetState(), TargetState.STOP);
>>>>>>> d89fbb93

    _driver.resume(queueName);

    WorkflowContext wCtx;
    // wait until at least 2 workflows are scheduled based on template queue
    do {
<<<<<<< HEAD
      Thread.sleep(intervalSeconds);
=======
      Thread.sleep(60000);
>>>>>>> d89fbb93
      wCtx = TaskTestUtil.pollForWorkflowContext(_driver, queueName);
    } while (wCtx.getScheduledWorkflows().size() < 2);

    // Stop recurring workflow
    _driver.stop(queueName);
<<<<<<< HEAD

    // Record all scheduled workflows
    wCtx = TaskTestUtil.pollForWorkflowContext(_driver, queueName);
    final List<String> scheduledWorkflows = new ArrayList<>(wCtx.getScheduledWorkflows());
    Assert.assertFalse(scheduledWorkflows.size() > 2);
=======
    _driver.pollForWorkflowState(queueName, TaskState.STOPPED);

    // Record all scheduled workflows
    wCtx = TaskTestUtil.pollForWorkflowContext(_driver, queueName);
    List<String> scheduledWorkflows = new ArrayList<String>(wCtx.getScheduledWorkflows());
    final String lastScheduledWorkflow = wCtx.getLastScheduledSingleWorkflow();
>>>>>>> d89fbb93

    // Delete recurrent workflow
    _driver.delete(queueName);

<<<<<<< HEAD
    // Wait until everything are cleaned up
    boolean result = TestHelper.verify(new TestHelper.Verifier() {
      @Override public boolean verify() throws Exception {
        WorkflowContext currentQueueCtx = _driver.getWorkflowContext(queueName);
        if (currentQueueCtx == null) {
          // Queue is removed. Check the recorded scheduledWorkflows.
          for (String workflow : scheduledWorkflows) {
            if (_driver.getWorkflowContext(workflow) != null) {
              return false;
            }
          }
          return true;
        } else {
          // Queue is not removed yet, there might be update on the queue.
          // Update the workflow list.
          scheduledWorkflows.clear();
          scheduledWorkflows.addAll(currentQueueCtx.getScheduledWorkflows());
        }
        return false;
      }
    }, 5 * 1000);
    Assert.assertTrue(result);
=======
    // Wait until recurrent workflow and the last scheduled workflow are cleaned up
    boolean result = TestHelper.verify(new TestHelper.Verifier() {
      @Override public boolean verify() throws Exception {
        WorkflowContext wCtx = _driver.getWorkflowContext(queueName);
        WorkflowContext lastWfCtx = _driver.getWorkflowContext(lastScheduledWorkflow);
        return (wCtx == null && lastWfCtx == null);
      }
    }, 5 * 1000);
    Assert.assertTrue(result);

    for (String scheduledWorkflow : scheduledWorkflows) {
      WorkflowContext scheduledWorkflowCtx = _driver.getWorkflowContext(scheduledWorkflow);
      WorkflowConfig scheduledWorkflowCfg = _driver.getWorkflowConfig(scheduledWorkflow);
      Assert.assertNull(scheduledWorkflowCtx);
      Assert.assertNull(scheduledWorkflowCfg);
    }
>>>>>>> d89fbb93
  }

  @Test
  public void testGetNoExistWorkflowConfig() {
    String randomName = "randomJob";
    WorkflowConfig workflowConfig = _driver.getWorkflowConfig(randomName);
    Assert.assertNull(workflowConfig);
    JobConfig jobConfig = _driver.getJobConfig(randomName);
    Assert.assertNull(jobConfig);
    WorkflowContext workflowContext = _driver.getWorkflowContext(randomName);
    Assert.assertNull(workflowContext);
    JobContext jobContext = _driver.getJobContext(randomName);
    Assert.assertNull(jobContext);
  }

  private void verifyJobDeleted(String queueName, String jobName) throws Exception {
    HelixDataAccessor accessor = _manager.getHelixDataAccessor();
    PropertyKey.Builder keyBuilder = accessor.keyBuilder();

    Assert.assertNull(accessor.getProperty(keyBuilder.idealStates(jobName)));
    Assert.assertNull(accessor.getProperty(keyBuilder.resourceConfig(jobName)));
    TaskTestUtil.pollForEmptyJobState(_driver, queueName, jobName);
  }

  private List<String> createAndEnqueueJob(JobQueue.Builder queueBuild, int jobCount) {
    List<String> currentJobNames = new ArrayList<String>();
    for (int i = 0; i < jobCount; i++) {
      String targetPartition = (i == 0) ? "MASTER" : "SLAVE";

      JobConfig.Builder jobConfig =
          new JobConfig.Builder().setCommand(MockTask.TASK_COMMAND)
              .setTargetResource(WorkflowGenerator.DEFAULT_TGT_DB)
              .setTargetPartitionStates(Sets.newHashSet(targetPartition));
      String jobName = targetPartition.toLowerCase() + "Job" + i;
      queueBuild.enqueueJob(jobName, jobConfig);
      currentJobNames.add(jobName);
    }
    Assert.assertEquals(currentJobNames.size(), jobCount);
    return currentJobNames;
  }
}
<|MERGE_RESOLUTION|>--- conflicted
+++ resolved
@@ -145,7 +145,6 @@
 
     LOG.info("Resuming job-queue: " + queueName);
     _driver.resume(queueName);
-    Thread.sleep(2000);
 
     // Ensure the jobs left are successful completed in the correct order
     currentJobNames.remove(deletedJob1);
@@ -244,8 +243,6 @@
   @Test
   public void testDeletingRecurrentQueueWithHistory() throws Exception {
     final String queueName = TestHelper.getTestMethodName();
-<<<<<<< HEAD
-    int intervalSeconds = 3;
 
     // Create a queue
     LOG.info("Starting job-queue: " + queueName);
@@ -257,80 +254,27 @@
     WorkflowConfig workflowConfig = _driver.getWorkflowConfig(queueName);
     Assert.assertEquals(workflowConfig.getTargetState(), TargetState.STOP);
 
-    // reset interval to a smaller number so as to accelerate test
-    workflowConfig.putSimpleConfig(WorkflowConfig.WorkflowConfigProperty.RecurrenceInterval.name(),
-        "" + intervalSeconds);
-    _driver.updateWorkflow(queueName, workflowConfig);
-=======
-
-    // Create a queue
-    LOG.info("Starting job-queue: " + queueName);
-    JobQueue.Builder queueBuild = TaskTestUtil.buildRecurrentJobQueue(queueName, 0, 60,
-        TargetState.STOP);
-    createAndEnqueueJob(queueBuild, 2);
-
-    _driver.createQueue(queueBuild.build());
-    WorkflowConfig workflowConfig = _driver.getWorkflowConfig(queueName);
-    Assert.assertEquals(workflowConfig.getTargetState(), TargetState.STOP);
->>>>>>> d89fbb93
-
     _driver.resume(queueName);
 
     WorkflowContext wCtx;
     // wait until at least 2 workflows are scheduled based on template queue
     do {
-<<<<<<< HEAD
-      Thread.sleep(intervalSeconds);
-=======
       Thread.sleep(60000);
->>>>>>> d89fbb93
       wCtx = TaskTestUtil.pollForWorkflowContext(_driver, queueName);
     } while (wCtx.getScheduledWorkflows().size() < 2);
 
     // Stop recurring workflow
     _driver.stop(queueName);
-<<<<<<< HEAD
-
-    // Record all scheduled workflows
-    wCtx = TaskTestUtil.pollForWorkflowContext(_driver, queueName);
-    final List<String> scheduledWorkflows = new ArrayList<>(wCtx.getScheduledWorkflows());
-    Assert.assertFalse(scheduledWorkflows.size() > 2);
-=======
     _driver.pollForWorkflowState(queueName, TaskState.STOPPED);
 
     // Record all scheduled workflows
     wCtx = TaskTestUtil.pollForWorkflowContext(_driver, queueName);
     List<String> scheduledWorkflows = new ArrayList<String>(wCtx.getScheduledWorkflows());
     final String lastScheduledWorkflow = wCtx.getLastScheduledSingleWorkflow();
->>>>>>> d89fbb93
 
     // Delete recurrent workflow
     _driver.delete(queueName);
 
-<<<<<<< HEAD
-    // Wait until everything are cleaned up
-    boolean result = TestHelper.verify(new TestHelper.Verifier() {
-      @Override public boolean verify() throws Exception {
-        WorkflowContext currentQueueCtx = _driver.getWorkflowContext(queueName);
-        if (currentQueueCtx == null) {
-          // Queue is removed. Check the recorded scheduledWorkflows.
-          for (String workflow : scheduledWorkflows) {
-            if (_driver.getWorkflowContext(workflow) != null) {
-              return false;
-            }
-          }
-          return true;
-        } else {
-          // Queue is not removed yet, there might be update on the queue.
-          // Update the workflow list.
-          scheduledWorkflows.clear();
-          scheduledWorkflows.addAll(currentQueueCtx.getScheduledWorkflows());
-        }
-        return false;
-      }
-    }, 5 * 1000);
-    Assert.assertTrue(result);
-=======
     // Wait until recurrent workflow and the last scheduled workflow are cleaned up
     boolean result = TestHelper.verify(new TestHelper.Verifier() {
       @Override public boolean verify() throws Exception {
@@ -347,7 +291,6 @@
       Assert.assertNull(scheduledWorkflowCtx);
       Assert.assertNull(scheduledWorkflowCfg);
     }
->>>>>>> d89fbb93
   }
 
   @Test
