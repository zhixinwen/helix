--- conflicted
+++ resolved
@@ -46,6 +46,7 @@
 import org.apache.hadoop.yarn.api.protocolrecords.RegisterApplicationMasterResponse;
 import org.apache.hadoop.yarn.api.records.ApplicationAttemptId;
 import org.apache.hadoop.yarn.api.records.Container;
+import org.apache.hadoop.yarn.api.records.ContainerId;
 import org.apache.hadoop.yarn.api.records.ContainerLaunchContext;
 import org.apache.hadoop.yarn.api.records.FinalApplicationStatus;
 import org.apache.hadoop.yarn.client.api.AMRMClient;
@@ -93,7 +94,6 @@
   // Tracking url to which app master publishes info for clients to monitor
   private String appMasterTrackingUrl = "";
 
-
   Map<ContainerRequest, SettableFuture<ContainerAskResponse>> containerRequestMap =
       new LinkedHashMap<AMRMClient.ContainerRequest, SettableFuture<ContainerAskResponse>>();
   Map<ContainerId, SettableFuture<ContainerReleaseResponse>> containerReleaseMap =
@@ -103,19 +103,17 @@
   Map<ContainerId, SettableFuture<ContainerLaunchResponse>> containerLaunchResponseMap =
       new LinkedHashMap<ContainerId, SettableFuture<ContainerLaunchResponse>>();
 
-  
   ByteBuffer allTokens;
 
   // Launch threads
   List<Thread> launchThreads = new ArrayList<Thread>();
-
 
   public GenericApplicationMaster(ApplicationAttemptId appAttemptID) {
     this.appAttemptID = appAttemptID;
     // Set up the configuration
     conf = new YarnConfiguration();
   }
-  
+
   /**
    * Dump out contents of $CWD and the environment to stdout for debugging
    */
@@ -149,15 +147,13 @@
     }
   }
 
-
-
   /**
    * Parse command line options
    * @param args Command line args
    * @return Whether init successful and run should be invoked
    * @throws ParseException
    * @throws IOException
-   * @throws YarnException 
+   * @throws YarnException
    */
   public boolean start() throws ParseException, IOException, YarnException {
 
@@ -229,38 +225,24 @@
     return true;
   }
 
-
-<<<<<<< HEAD
-  public Future<ContainerAskResponse> acquireContainer(ContainerRequest containerAsk) {
-=======
   public ListenableFuture<ContainerAskResponse> acquireContainer(ContainerRequest containerAsk) {
     amRMClient.addContainerRequest(containerAsk);
-    numRequestedContainers.incrementAndGet();
->>>>>>> 27f62726
     SettableFuture<ContainerAskResponse> future = SettableFuture.create();
     containerRequestMap.put(containerAsk, future);
     amRMClient.addContainerRequest(containerAsk);
     return future;
   }
 
-<<<<<<< HEAD
-  public Future<ContainerStopResponse> stopContainer(Container container) {
-=======
   public ListenableFuture<ContainerStopResponse> stopContainer(Container container) {
     nmClientAsync.stopContainerAsync(container.getId(), container.getNodeId());
->>>>>>> 27f62726
     SettableFuture<ContainerStopResponse> future = SettableFuture.create();
     containerStopMap.put(container.getId(), future);
     nmClientAsync.stopContainerAsync(container.getId(), container.getNodeId());
     return future;
   }
 
-<<<<<<< HEAD
-  public Future<ContainerReleaseResponse> releaseContainer(Container container) {
-=======
   public ListenableFuture<ContainerReleaseResponse> releaseContainer(Container container) {
     amRMClient.releaseAssignedContainer(container.getId());
->>>>>>> 27f62726
     SettableFuture<ContainerReleaseResponse> future = SettableFuture.create();
     containerReleaseMap.put(container.getId(), future);
     amRMClient.releaseAssignedContainer(container.getId());
